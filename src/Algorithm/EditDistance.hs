module Algorithm.EditDistance
(
  editDistance
, Edit(..)
, Edits
, diff
, applyDiff
) where

<<<<<<< HEAD
import Data.Array(Array, array, range, bounds, (!))
=======
import Data.Array
>>>>>>> 91a77254

editDistance ::
  Eq a =>
  [a]
  -> [a]
  -> Int
editDistance x y =
  let t                    = table x y
      ((x0, y0), (x1, y1)) = bounds t
  in t ! (x1 - x0, y1 - y0)

data Edit a =
  Delete
  | Insert a
  | Subst a
  | Copy
  deriving (Eq, Show)

type Edits a =
  [Edit a]

diff ::
  Eq a =>
  [a]
  -> [a]
  -> Edits a
diff a b =
  let di _ _ 0 0 = []
      di _ d 0 _ = map Insert d
      di _ _ n 0 = replicate n Delete
      di c d p q = let n = t ! (p, q)
                       n' = n - 1
                       o = t ! (p - 1, q - 1)
                       (g, h, i, j, k) = if n' == o
                                           then
                                             (Subst (head d), drop 1, drop 1, 1, 1)
                                           else
                                             if n' == t ! (p - 1, q)
                                               then
                                                 (Delete, drop 1, id, 1, 0)
                                               else
                                                 if n' == t ! (p, q - 1)
                                                   then
                                                     (Insert (head d), id, drop 1, 0, 1)
                                                   else
                                                     (Copy, drop 1, drop 1, 1, 1)
                   in g : di (h c) (i d) (p - j) (q - k)
      t = table a b
      a' = reverse a
      b' = reverse b
      ((x0, y0), (x1, y1)) = bounds t
  in reverse $ di a' b' (x1 - x0) (y1 - y0)

applyDiff ::
  [a]
  -> Edits a
  -> [a]
applyDiff _ [] =
  []
applyDiff [] _ =
  []
applyDiff (x:xs) (Copy:es) =
  x:applyDiff xs es
applyDiff (_:xs) (Subst c:es) =
  c:applyDiff xs es
applyDiff (_:xs) (Delete:es) =
  applyDiff xs es
applyDiff xs     (Insert c:es) =
  c:applyDiff xs es

-- do not export

table ::
  Eq a =>
  [a]
  -> [a]
  -> Array (Int, Int) Int
table xs ys  =
  let m      = length xs
      n      = length ys
      k i s  = (1,i) `array` zip [1..] s
      x      = k m xs
      y      = k n ys

      t      = b `array` [(z, distance z) | z <- range b]
      b      = ((0,0),(m,n))

      distance (0,j) = j
      distance (i,0) = i
      distance (i,j) =
        let track = [(1,0,1),(0,1,1),(1,1, if x ! i == y ! j then 0 else 1)]
        in minimum . fmap (\(p, q, o) -> t ! (i-p,j-q) + o) $ track
  in t<|MERGE_RESOLUTION|>--- conflicted
+++ resolved
@@ -7,11 +7,7 @@
 , applyDiff
 ) where
 
-<<<<<<< HEAD
-import Data.Array(Array, array, range, bounds, (!))
-=======
 import Data.Array
->>>>>>> 91a77254
 
 editDistance ::
   Eq a =>
