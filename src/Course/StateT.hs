{-# LANGUAGE NoImplicitPrelude #-}
{-# LANGUAGE ScopedTypeVariables #-}
{-# LANGUAGE OverloadedStrings #-}

module Course.StateT where

import Course.Core
import Course.Id
import Course.Optional
import Course.List
import Course.Functor
import Course.Apply
import Course.Applicative
import Course.Bind
import Course.Monad
import Course.State
import qualified Data.Set as S
import qualified Prelude as P

-- | A `StateT` is a function from a state value `s` to a functor f of (a produced value `a`, and a resulting state `s`).
newtype StateT s f a =
  StateT {
    runStateT ::
      s
      -> f (a, s)
  }

-- | Implement the `Functor` instance for @StateT s f@ given a @Functor f@.
--
-- >>> runStateT ((+1) <$> (pure 2) :: StateT Int List Int) 0
-- [(3,0)]
instance Functor f => Functor (StateT s f) where
  (<$>) =
    error "todo"

-- | Implement the `Apply` instance for @StateT s f@ given a @Bind f@.
--
-- >>> runStateT (pure (+2) <*> ((pure 2) :: StateT Int List Int)) 0
-- [(4,0)]
instance Bind f => Apply (StateT s f) where
  (<*>) =
    error "todo"

-- | Implement the `Applicative` instance for @StateT s f@ given a @Applicative f@.
--
-- >>> runStateT (pure 2) 0
-- (2,0)
--
-- >>> runStateT ((pure 2) :: StateT Int List Int) 0
-- [(2,0)]
instance Monad f => Applicative (StateT s f) where
  pure =
    error "todo"

-- | Implement the `Bind` instance for @StateT s f@ given a @Monad f@.
-- Make sure the state value is passed through in `bind`.
--
-- >>> runStateT ((const $ putT 2) =<< putT 1) 0
-- ((),2)
instance Monad f => Bind (StateT s f) where
  (=<<) =
    error "todo"

instance Monad f => Monad (StateT s f) where

-- | A `State'` is `StateT` specialised to the `Id` functor.
type State' s a =
  StateT s Id a

-- | Provide a constructor for `State'` values
--
-- >>> runStateT (state' $ runState $ put 1) 0
-- Id ((),1)
state' ::
  (s -> (a, s))
  -> State' s a
state' =
  error "todo"

-- | Provide an unwrapper for `State'` values.
--
-- >>> runState' (state' $ runState $ put 1) 0
-- ((),1)
runState' ::
  State' s a
  -> s
  -> (a, s)
runState' =
  error "todo"

-- | Run the `StateT` seeded with `s` and retrieve the resulting state.
execT ::
  Functor f =>
  StateT s f a
  -> s
  -> f s
execT =
  error "todo"

-- | Run the `State` seeded with `s` and retrieve the resulting state.
exec' ::
  State' s a
  -> s
  -> s
exec' =
  error "todo"

-- | Run the `StateT` seeded with `s` and retrieve the resulting value.
evalT ::
  Functor f =>
  StateT s f a
  -> s
  -> f a
evalT =
  error "todo"

-- | Run the `State` seeded with `s` and retrieve the resulting value.
eval' ::
  State' s a
  -> s
  -> a
eval' =
  error "todo"

-- | A `StateT` where the state also distributes into the produced value.
--
-- >>> (runStateT (getT :: StateT Int List Int) 3)
-- [(3,3)]
getT ::
  Monad f =>
  StateT s f s
getT =
  error "todo"

-- | A `StateT` where the resulting state is seeded with the given value.
--
-- >>> runStateT (putT 2) 0
-- ((),2)
--
-- >>> runStateT (putT 2 :: StateT Int List ()) 0
-- [((),2)]
putT ::
  Monad f =>
  s
  -> StateT s f ()
putT =
  error "todo"

-- | Remove all duplicate elements in a `List`.
--
-- /Tip:/ Use `filtering` and `State'` with a @Data.Set#Set@.
distinct' ::
  (Ord a, Num a) =>
  List a
  -> List a
distinct' =
  error "todo"

-- | Remove all duplicate elements in a `List`.
-- However, if you see a value greater than `100` in the list,
-- abort the computation by producing `Empty`.
--
-- /Tip:/ Use `filtering` and `StateT` over `Optional` with a @Data.Set#Set@.
--
-- >>> distinctF $ listh [1,2,3,2,1]
-- Full [3,2,1]
--
-- >>> distinctF $ listh [1,2,3,2,1,101]
-- Empty
distinctF ::
  (Ord a, Num a) =>
  List a
  -> Optional (List a)
distinctF =
  error "todo"

-- | An `OptionalT` is a functor of an `Optional` value.
data OptionalT f a =
  OptionalT {
    runOptionalT ::
      f (Optional a)
  }

-- | Implement the `Functor` instance for `OptionalT f` given a Functor f.
--
-- >>> runOptionalT $ (+1) <$> OptionalT (Full 1 :. Empty :. Nil)
-- [Full 2,Empty]
instance Functor f => Functor (OptionalT f) where
  (<$>) =
    error "todo"

-- | Implement the `Apply` instance for `OptionalT f` given a Apply f.
--
-- >>> runOptionalT $ OptionalT (Full (+1) :. Full (+2) :. Nil) <*> OptionalT (Full 1 :. Empty :. Nil)
-- [Full 2,Empty,Full 3,Empty]
instance Apply f => Apply (OptionalT f) where
  (<*>) =
    error "todo"

-- | Implement the `Applicative` instance for `OptionalT f` given a Applicative f.
instance Applicative f => Applicative (OptionalT f) where
  pure =
    error "todo"

<<<<<<< HEAD
-- | Implement the `Bind` instance for `OptionalT f` given a Bind f.
--
-- >>> runOptionalT $ (\a -> OptionalT (Full (a+1) :. Full (a+2) :. Nil)) =<< OptionalT (Full 1 :. Empty :. Nil)
-- [Full 2,Full 3,Empty]
=======
-- | Implement the `Bind` instance for `OptionalT f` given a Monad f.
>>>>>>> bac02704
instance Monad f => Bind (OptionalT f) where
  (=<<) =
    error "todo"

instance Monad f => Monad (OptionalT f) where

-- | A `Logger` is a pair of a list of log values (`[l]`) and an arbitrary value (`a`).
data Logger l a =
  Logger (List l) a
  deriving (Eq, Show)

-- | Implement the `Functor` instance for `Logger
--
-- >>> (+3) <$> Logger (listh [1,2]) 3
-- Logger [1,2] 6
instance Functor (Logger l) where
  (<$>) =
    error "todo"

-- | Implement the `Apply` instance for `Logger`.
instance Apply (Logger l) where
  (<*>) =
    error "todo"

-- | Implement the `Applicative` instance for `Logger`.
instance Applicative (Logger l) where
  pure =
    error "todo"

-- | Implement the `Bind` instance for `Logger`.
-- The `bind` implementation must append log values to maintain associativity.
--
-- >>> (\a -> Logger (listh [4,5]) (a+3)) =<< Logger (listh [1,2]) 3
-- Logger [1,2,4,5] 6
instance Bind (Logger l) where
  (=<<) =
    error "todo"

instance Monad (Logger l) where

-- | A utility function for producing a `Logger` with one log value.
--
-- >>> log1 1 2
-- Logger [1] 2
log1 ::
  l
  -> a
  -> Logger l a
log1 =
  error "todo"

-- | Remove all duplicate integers from a list. Produce a log as you go.
-- If there is an element above 100, then abort the entire computation and produce no result.
-- However, always keep a log. If you abort the computation, produce a log with the value,
-- "aborting > 100: " followed by the value that caused it.
-- If you see an even number, produce a log message, "even number: " followed by the even number.
-- Other numbers produce no log message.
--
-- /Tip:/ Use `filtering` and `StateT` over (`OptionalT` over `Logger` with a @Data.Set#Set@).
--
-- >>> distinctG $ listh [1,2,3,2,6]
-- Logger ["even number: 6","even number: 2","even number: 2"] (Full [1,3,2,6])
--
-- >>> distinctG $ listh [1,2,3,2,6,106]
-- Logger ["aborting > 100: 106"] Empty
distinctG ::
  (Integral a, Show a) =>
  List a
  -> Logger Chars (Optional (List a))
distinctG =
  error "todo"<|MERGE_RESOLUTION|>--- conflicted
+++ resolved
@@ -202,14 +202,10 @@
   pure =
     error "todo"
 
-<<<<<<< HEAD
--- | Implement the `Bind` instance for `OptionalT f` given a Bind f.
+-- | Implement the `Bind` instance for `OptionalT f` given a Monad f.
 --
 -- >>> runOptionalT $ (\a -> OptionalT (Full (a+1) :. Full (a+2) :. Nil)) =<< OptionalT (Full 1 :. Empty :. Nil)
 -- [Full 2,Full 3,Empty]
-=======
--- | Implement the `Bind` instance for `OptionalT f` given a Monad f.
->>>>>>> bac02704
 instance Monad f => Bind (OptionalT f) where
   (=<<) =
     error "todo"
