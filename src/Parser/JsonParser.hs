module Parser.JsonParser where

<<<<<<< HEAD
import Parser.Parser(Parser(..), ParseResult(..), (|||), list, is)
import Parser.MoreParser(satisfyAll, stringTok, charTok, spaces, hex, oneof, betweenCharTok, betweenSepbyComma)
import Numeric(readSigned, readFloat)
import Parser.JsonValue(JsonValue(..), Assoc)
import Control.Applicative((<$>), (<$), (*>), (<*), (<*>))

-- $setup
-- >>> import Parser.Parser(isErrorResult)
=======
import Parser.Parser
import Parser.JsonValue
>>>>>>> 91a77254

-- Exercise 1
-- | Parse a JSON string. Handle double-quotes, control characters, hexadecimal characters.
--
-- /Tip:/ Use `oneof`, `hex`, `is`, `satisfyAll`, `betweenCharTok`, `list`.
--
-- >>> parse jsonString "\"abc\""
-- Result >< "abc"
--
-- >>> parse jsonString "\"abc\"def"
-- Result >def< "abc"
--
-- >>> parse jsonString "\"\\babc\"def"
-- Result >def< "babc"
--
-- >>> parse jsonString "\"\\u00abc\"def"
-- Result >def< "\171c"
--
-- >>> parse jsonString "\"\\u00ffabc\"def"
-- Result >def< "\255abc"
--
-- >>> parse jsonString "\"\\u00faabc\"def"
-- Result >def< "\250abc"
--
-- >>> isErrorResult (parse jsonString "abc")
-- True
--
-- >>> isErrorResult (parse jsonString "\"\\abc\"def")
-- True
jsonString ::
  Parser String
jsonString =
  let e = oneof "\"\\/bfnrt" ||| hex
      c = (is '\\' >> e)
          ||| satisfyAll [(/= '"'), (/= '\\')]
  in betweenCharTok '"' '"' (list c)

-- Exercise 2
-- | Parse a JSON rational.
--
-- /Tip:/ Use @Numeric#readSigned@ and @Numeric#readFloat@.
--
-- >>> parse jsonNumber "234"
-- Result >< 234 % 1
--
-- >>> parse jsonNumber "-234"
-- Result >< (-234) % 1
--
-- >>> parse jsonNumber "123.45"
-- Result >< 2469 % 20
--
-- >>> parse jsonNumber "-123"
-- Result >< (-123) % 1
--
-- >>> parse jsonNumber "-123.45"
-- Result >< (-2469) % 20
--
-- >>> isErrorResult (parse jsonNumber "-")
-- True
--
-- >>> isErrorResult (parse jsonNumber "abc")
-- True
jsonNumber ::
  Parser Rational
jsonNumber =
  P (\i -> case readSigned readFloat i of
             [] -> Failed
             ((n, z):_) -> Result z n)

-- Exercise 3
-- | Parse a JSON true literal.
--
-- /Tip:/ Use `stringTok`.
--
-- >>> parse jsonTrue "true"
-- Result >< "true"
--
-- >>> isErrorResult (parse jsonTrue "TRUE")
-- True
jsonTrue ::
  Parser String
jsonTrue =
  stringTok "true"

-- Exercise 4
-- | Parse a JSON false literal.
--
-- /Tip:/ Use `stringTok`.
--
-- >>> parse jsonFalse "false"
-- Result >< "false"
--
-- >>> isErrorResult (parse jsonFalse "FALSE")
-- True
jsonFalse ::
  Parser String
jsonFalse =
  stringTok "false"

-- Exercise 5
-- | Parse a JSON null literal.
--
-- /Tip:/ Use `stringTok`.
--
-- >>> parse jsonNull "null"
-- Result >< "null"
--
-- >>> isErrorResult (parse jsonNull "NULL")
-- True
jsonNull ::
  Parser String
jsonNull =
  stringTok "null"

-- Exercise 6
-- | Parse a JSON array.
--
-- /Tip:/ Use `betweenSepbyComma` and `jsonValue`.
--
-- >>> parse jsonArray "[]"
-- Result >< []
--
-- >>> parse jsonArray "[true]"
-- Result >< [JsonTrue]
--
-- >>> parse jsonArray "[true, \"abc\"]"
-- Result >< [JsonTrue,JsonString "abc"]
--
-- >>> parse jsonArray "[true, \"abc\", []]"
-- Result >< [JsonTrue,JsonString "abc",JsonArray []]
--
-- >>> parse jsonArray "[true, \"abc\", [false]]"
-- Result >< [JsonTrue,JsonString "abc",JsonArray [JsonFalse]]
jsonArray ::
  Parser [JsonValue]
jsonArray =
  betweenSepbyComma '[' ']' jsonValue

-- Exercise 7
-- | Parse a JSON object.
--
-- /Tip:/ Use `jsonString`, `charTok`, `betweenSepbyComma` and `jsonValue`.
--
-- >>> parse jsonObject "{}"
-- Result >< []
--
-- >>> parse jsonObject "{ \"key1\" : true }"
-- Result >< [("key1",JsonTrue)]
--
-- >>> parse jsonObject "{ \"key1\" : true , \"key2\" : false }"
-- Result >< [("key1",JsonTrue),("key2",JsonFalse)]
--
-- >>> parse jsonObject "{ \"key1\" : true , \"key2\" : false } xyz"
-- Result >xyz< [("key1",JsonTrue),("key2",JsonFalse)]
jsonObject ::
  Parser Assoc
jsonObject =
  let field = (,) <$> (jsonString <* charTok ':') <*> jsonValue
  in betweenSepbyComma '{' '}' field

-- Exercise 8
-- | Parse a JSON value.
--
-- /Tip:/ Use `spaces`, `jsonNull`, `jsonTrue`, `jsonFalse`, `jsonArray`, `jsonString`, `jsonObject` and `jsonNumber`.
--
-- >>> parse jsonValue "true"
-- Result >< JsonTrue
--
-- >>> parse jsonObject "{ \"key1\" : true , \"key2\" : [7, false] }"
-- Result >< [("key1",JsonTrue),("key2",JsonArray [JsonRational False (7 % 1),JsonFalse])]
--
-- >>> parse jsonObject "{ \"key1\" : true , \"key2\" : [7, false] , \"key3\" : { \"key4\" : null } }"
-- Result >< [("key1",JsonTrue),("key2",JsonArray [JsonRational False (7 % 1),JsonFalse]),("key3",JsonObject [("key4",JsonNull)])]
jsonValue ::
  Parser JsonValue
jsonValue =
      spaces *>
      (JsonNull <$ jsonNull
   ||| JsonTrue <$ jsonTrue
   ||| JsonFalse <$ jsonFalse
   ||| JsonArray <$> jsonArray
   ||| JsonString <$> jsonString
   ||| JsonObject <$> jsonObject
   ||| JsonRational False <$> jsonNumber)

-- Exercise 9
-- | Read a file into a JSON value.
--
-- /Tip:/ Use @System.IO#readFile@ and `jsonValue`.
readJsonValue ::
  FilePath
  -> IO (ParseResult JsonValue)
readJsonValue p =
  do c <- readFile p
     return (jsonValue `parse` c)<|MERGE_RESOLUTION|>--- conflicted
+++ resolved
@@ -1,18 +1,13 @@
 module Parser.JsonParser where
 
-<<<<<<< HEAD
-import Parser.Parser(Parser(..), ParseResult(..), (|||), list, is)
-import Parser.MoreParser(satisfyAll, stringTok, charTok, spaces, hex, oneof, betweenCharTok, betweenSepbyComma)
-import Numeric(readSigned, readFloat)
-import Parser.JsonValue(JsonValue(..), Assoc)
-import Control.Applicative((<$>), (<$), (*>), (<*), (<*>))
+import Parser.Parser
+import Parser.MoreParser
+import Numeric
+import Parser.JsonValue
+import Control.Applicative
 
 -- $setup
 -- >>> import Parser.Parser(isErrorResult)
-=======
-import Parser.Parser
-import Parser.JsonValue
->>>>>>> 91a77254
 
 -- Exercise 1
 -- | Parse a JSON string. Handle double-quotes, control characters, hexadecimal characters.
