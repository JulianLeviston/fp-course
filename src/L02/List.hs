-- + Complete the 10 exercises below by filling out the function bodies.
--   Replace the function bodies (error "todo") with an appropriate solution.
-- + These exercises may be done in any order, however:
--   Exercises are generally increasing in difficulty, though some people may find later exercise easier.
-- + Bonus for using the provided functions or for using one exercise solution to help solve another.
-- + Approach with your best available intuition; just dive in and do what you can!

-- TOTAL marks:    /66

module L02.List where

import Control.Applicative
import L01.Optional

-- BEGIN Helper functions and data types

-- The custom list type
data List t = Nil | t :. List t deriving Eq

-- Right-associative
infixr 5 :.

instance (Show t) => Show (List t) where
  show = show . foldRight (:) []

-- functions over List that you may consider using
foldRight :: (a -> b -> b) -> b -> List a -> b
foldRight _ b Nil      = b
foldRight f b (h :. t) = f h (foldRight f b t)

foldLeft :: (b -> a -> b) -> b -> List a -> b
foldLeft _ b Nil      = b
foldLeft f b (h :. t) = let b' = f b h in b' `seq` foldLeft f b' t

-- END Helper functions and data types

-- BEGIN Exercises

-- Exercise 1
-- Relative Difficulty: 1
-- Correctness: 2.0 marks
-- Performance: 0.5 mark
-- Elegance: 0.5 marks
-- Total: 3
--
-- | Returns the head of the list or the given default.
--
-- >>> headOr (1 :. 2 :. Nil) 3
-- 1
--
-- >>> headOr Nil 3
-- 3
--
-- prop> Nil `headOr` x == x
headOr :: List a -> a -> a
headOr Nil a    = a
headOr (h:._) _ = h

-- Exercise 2
-- Relative Difficulty: 2
-- Correctness:   2.5 marks
-- Performance: 1 mark
-- Elegance: 0.5 marks
-- Total: 4
--
-- | Sum the elements of the list.
--
-- >>> suum (1 :. 2 :. 3 :. Nil)
-- 6
--
-- prop> foldLeft (-) (suum x) x == 0
suum :: List Int -> Int
suum = foldLeft (+) 0

-- Exercise 3
-- Relative Difficulty: 2
-- Correctness: 2.5 marks
-- Performance: 1 mark
-- Elegance: 0.5 marks
-- Total: 4
--
-- | Return the length of the list.
--
-- >>> len (1 :. 2 :. 3 :. Nil)
-- 3
--
-- prop> suum (maap (const 1) x) == len x
len :: List a -> Int
len = foldLeft (const . succ) 0

-- Exercise 4
-- Relative Difficulty: 5
-- Correctness: 4.5 marks
-- Performance: 1.0 mark
-- Elegance: 1.5 marks
-- Total: 7
--
-- | Map the given function on each element of the list.
--
-- >>> maap (+10) (1 :. 2 :. 3 :. Nil)
-- [11,12,13]
--
-- prop> maap id x == x
maap :: (a -> b) -> List a -> List b
maap f = foldRight (\a b -> f a :. b) Nil

-- Exercise 5
-- Relative Difficulty: 5
-- Correctness: 4.5 marks
-- Performance: 1.5 marks
-- Elegance: 1 mark
-- Total: 7
--
-- | Return elements satisfying the given predicate.
--
-- >>> fiilter even (1 :. 2 :. 3 :. 4 :. 5 :. Nil)
-- [2,4]
--
-- prop> fiilter (const True) x == x
--
-- prop> fiilter (const False) x == Nil
fiilter :: (a -> Bool) -> List a -> List a
fiilter f = foldRight (\a -> if f a then (a:.) else id) Nil

-- Exercise 6
-- Relative Difficulty: 5
-- Correctness: 4.5 marks
-- Performance: 1.5 marks
-- Elegance: 1 mark
-- Total: 7
--
-- | Append two lists to a new list.
--
-- >>> append (1 :. 2 :. 3 :. Nil) (4 :. 5 :. 6 :. Nil)
-- [1,2,3,4,5,6]
--
-- prop> (x `append` y) `append` z == x `append` (y `append` z)
--
-- prop> append x Nil == x
append :: List a -> List a -> List a
append = flip (foldRight (:.))

-- Exercise 7
-- Relative Difficulty: 5
-- Correctness: 4.5 marks
-- Performance: 1.5 marks
-- Elegance: 1 mark
-- Total: 7
--
-- | Flatten a list of lists to a list.
--
-- >>> flatten ((1 :. 2 :. 3 :. Nil) :. (4 :. 5 :. 6 :. Nil) :. (7 :. 8 :. 9 :. Nil) :. Nil)
-- [1,2,3,4,5,6,7,8,9]
--
-- prop> suum (maap len x) == len (flatten x)
flatten :: List (List a) -> List a
flatten = foldRight append Nil

-- Exercise 8
-- Relative Difficulty: 7
-- Correctness: 5.0 marks
-- Performance: 1.5 marks
-- Elegance: 1.5 mark
-- Total: 8
--
-- | Map a function then flatten to a list.
--
-- >>> flatMap (\x -> x :. x + 1 :. x + 2 :. Nil) (1 :. 2 :. 3 :. Nil)
-- [1,2,3,2,3,4,3,4,5]
--
-- prop> flatMap id (x :: List (List Int)) == flatten x
flatMap :: (a -> List b) -> List a -> List b
flatMap f = flatten . maap f

-- Exercise 9
-- Relative Difficulty: 8
-- Correctness: 3.5 marks
-- Performance: 2.0 marks
-- Elegance: 3.5 marks
-- Total: 9
--
-- | Apply a list of functions to a value to a list of results.
--
<<<<<<< HEAD
-- >> seqf ((+1) :. (*10) :. Nil) 12
-- 13 :. 120 :. Nil
--
-- prop> let fs = ((+1) :. (*10) :. Nil) in len (seqf fs y) == len fs
seqf :: List (a -> b) -> a -> List b
seqf = foldRight (liftA2 (:.)) (pure Nil)
=======
-- >> seqOptional (Full 1 :. Full 10 :. Nil)
-- Full (1 :. 10 :. Nil)
seqOptional  :: List (Optional a) -> Optional (List a)
seqOptional = error "todo"
>>>>>>> 93d6ad16

-- Exercise 10
-- Relative Difficulty: 10
-- Correctness: 5.0 marks
-- Performance: 2.5 marks
-- Elegance: 2.5 marks
-- Total: 10
--
-- | Reverse a list.
--
-- >> rev (1 :. 2 :. 3 :. Nil)
-- 3 :. 2 :. 1 :. Nil
--
-- prop> (rev . rev) x == x
rev :: List a -> List a
rev = foldLeft (flip (:.)) Nil

-- END Exercises<|MERGE_RESOLUTION|>--- conflicted
+++ resolved
@@ -181,19 +181,10 @@
 --
 -- | Apply a list of functions to a value to a list of results.
 --
-<<<<<<< HEAD
--- >> seqf ((+1) :. (*10) :. Nil) 12
--- 13 :. 120 :. Nil
---
--- prop> let fs = ((+1) :. (*10) :. Nil) in len (seqf fs y) == len fs
-seqf :: List (a -> b) -> a -> List b
-seqf = foldRight (liftA2 (:.)) (pure Nil)
-=======
 -- >> seqOptional (Full 1 :. Full 10 :. Nil)
 -- Full (1 :. 10 :. Nil)
 seqOptional  :: List (Optional a) -> Optional (List a)
-seqOptional = error "todo"
->>>>>>> 93d6ad16
+seqOptional = foldRight (twiceOptional (:.)) (Full Nil)
 
 -- Exercise 10
 -- Relative Difficulty: 10
